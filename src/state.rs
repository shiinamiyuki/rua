use smallvec::{smallvec, SmallVec};

use crate::{
    api::{BaseApi, CallApi, StateApi},
    closure::Closure,
    debug_println,
    gc::{Gc, GcState, Traceable},
    runtime::{ConstantsIndex, ErrorKind, GlobalState, RuntimeError, Value},
    table::Table,
    value::{Managed, RawValue, Tuple, UserData},
    vm::Instance,
    CloneCell, Stack,
};
use std::{
    cell::{Cell, RefCell},
    rc::{Rc, Weak},
};

pub const MAX_LOCALS: usize = 256;
pub(crate) struct Frame {
<<<<<<< HEAD
    pub(crate) locals: SmallVec<[RawValue; MAX_LOCALS]>,
=======
    // pub(crate) locals: [RawValue; MAX_LOCALS],
    pub(crate) locals: SmallVec<[RawValue; 32]>,
>>>>>>> 51fdda0e
    // pub(crate) frame_bottom: usize, //stack[frame_buttom..frame_buttom_n_args]
    pub(crate) closure: Option<Gc<Closure>>,
    pub(crate) ip: usize,
    pub(crate) n_args: usize,
    pub(crate) has_closed: bool,
}

impl Frame {
    pub(crate) fn get_ip(closure: Option<Gc<Closure>>) -> usize {
        {
            closure.as_ref().map_or(0, |c| c.entry)
        }
    }
    pub(crate) fn new(n_args: usize, closure: Option<Gc<Closure>>) -> Self {
        Self {
<<<<<<< HEAD
            locals: smallvec![RawValue::default(); MAX_LOCALS],
            closure:closure.clone(),
            ip: Self::get_ip(closure.clone()),
=======
            locals: smallvec![RawValue::default();16.max(n_args)], //[RawValue::default(); MAX_LOCALS],
            closure,
            ip: Self::get_ip(closure),
>>>>>>> 51fdda0e
            n_args,
            has_closed: false,
        }
    }
}
/*
A state is the execution state of the vm
An instance have only one state
A runtime has multiple instances
*/
pub struct State {
    pub(crate) gc: Rc<GcState>,
    pub(crate) globals: RawValue,
    pub(crate) global_state: Rc<GlobalState>,
    pub(crate) frames: RefCell<Stack<Frame>>,
    pub(crate) eval_stack: RefCell<Vec<RawValue>>,
    pub(crate) instance: Weak<Instance>,
}

macro_rules! binary_op_impl_closue {
    ($self:expr, $op:expr, $op_str:expr, $a:expr,$b:expr,$metamethod:ident) => {
        if let (Some(a), Some(b)) = ($a.number(), $b.number()) {
            Ok(RawValue::from_number($op(a, b)))
        } else {
            macro_rules! error {
                () => {
                    Err(RuntimeError {
                        kind: ErrorKind::ArithmeticError,
                        msg: format!(
                            "attempt to perform arithmetic operation '{}' between {} and {}",
                            $op_str,
                            $a.type_of(),
                            $b.type_of()
                        ),
                    })
                };
            }
            let mt = $self.get_metatable(&$a);
            if !mt.is_nil() {
                let method = $self.table_get(
                    &mt,
                    &$self.global_state.constants[ConstantsIndex::$metamethod as usize].get(),
                )?;
                if method.is_nil() {
                    return error!();
                }
                let instance = $self.instance.upgrade().unwrap();
                return instance.call(method, &[$a.clone(), $b.clone()]);
            }
            let mt = $self.get_metatable(&$b);
            if !mt.is_nil() {
                let method = $self.table_get(
                    &mt,
                    &$self.global_state.constants[ConstantsIndex::$metamethod as usize].get(),
                )?;
                if method.is_nil() {
                    return error!();
                }
                let instance = $self.instance.upgrade().unwrap();
                return instance.call(method, &[$a.clone(), $b.clone()]);
            } else {
                return error!();
            }
        }
    };
}

macro_rules! binary_op_impl {
    ($self:expr, $op:tt,$a:expr,$b:expr,$metamethod:ident) => {
        binary_op_impl_closue!($self, |x,y|x $op y, stringify!($op), $a,$b,$metamethod)
    };
}

macro_rules! int_binary_op_impl {
    ($op:tt,$a:expr,$b:expr) => {
        if let (Some(a), Some(b)) = ($a.number(), $b.number()) {
            let a = {
                if a.fract() != 0.0 {
                    return Err(RuntimeError {
                        kind:ErrorKind::ArithmeticError,
                        msg:format!("number {} has no integer representation", a)
                    });
                }
                a.trunc() as i64
            };
            let b = {
                if b.fract() != 0.0 {
                    return Err(RuntimeError {
                        kind:ErrorKind::ArithmeticError,
                        msg:format!("number {} has no integer representation", b)
                    });
                }
                b.trunc() as i64
            };
            Ok(RawValue::from_number((a $op b) as f64))
        } else {
            Err(RuntimeError {
                kind:ErrorKind::ArithmeticError,
                msg: format!(
                    "attempt to perform arithmetic operation '{}' between {} and {}",
                    stringify!($op),
                    $a.type_of(),
                    $b.type_of()
                ),
            })
        }
    };
}
pub struct CallContext<'a> {
    pub(crate) state: &'a State,
    pub(crate) instance: &'a Instance,
    pub(crate) ret_values: RefCell<SmallVec<[RawValue; 8]>>,
    pub(crate) frame: Frame,
    pub(crate) n_expected_rets: u8,
}

impl<'a> CallContext<'a> {
    pub fn error(&self, msg: String) -> Result<(), RuntimeError> {
        Err(RuntimeError {
            kind: ErrorKind::ExternalError,
            msg,
        })
    }
    fn call_raw(&self, closure: RawValue, args: &[RawValue]) -> Result<RawValue, RuntimeError> {
        Ok(self.instance.call(closure, args)?)
    }
}
impl<'a> Drop for CallContext<'a> {
    fn drop(&mut self) {
        let mut ret_values = self.ret_values.borrow_mut();
        if self.n_expected_rets == u8::MAX {
            let ret = if ret_values.is_empty() {
                RawValue::nil()
            } else if ret_values.len() == 1 {
                ret_values[0].clone()
            } else {
                let rv = std::mem::replace(&mut *ret_values, smallvec![]);
                RawValue::Tuple(self.state.gc.allocate(Tuple {
                    values: RefCell::new(rv),
                    metatable: CloneCell::new(RawValue::Nil),
                    flag: crate::value::TupleFlag::VarArgs,
                }))
            };
            let mut st = self.state.eval_stack.borrow_mut();
            st.push(ret);
        } else {
            ret_values.resize(self.n_expected_rets as usize, RawValue::Nil);
            let mut st = self.state.eval_stack.borrow_mut();
            for v in ret_values.iter() {
                st.push(v.clone());
            }
        }
    }
}
impl State {
    // pub(crate) fn get_global(&self, name: Value) -> Value {
    //     let globals = self.globals.as_table().unwrap();
    //     let globals = globals.borrow();
    //     globals.get(name)
    // }
    // pub(crate) fn set_global(&self, name: Value, value: Value) {
    //     let globals = self.globals.as_table().unwrap();
    //     let mut globals = globals.borrow_mut();
    //     globals.set(name, value)
    // }
    // fn get_arg_count(&self) -> usize {
    //     let frames = self.frames.borrow();
    //     let frame = frames.last().unwrap();
    //     frame.n_args
    // }
    // fn arg(&self, i: usize) -> Value {
    //     let frames = self.frames.borrow();
    //     let frame = frames.last().unwrap();
    //     if i < frame.n_args {
    //         frame.locals[i]
    //         // Some(self.eval_stack.borrow()[frame.frame_bottom + i])
    //     } else {
    //         Value::nil()
    //     }
    // }
    pub(crate) fn table_rawget(
        &self,
<<<<<<< HEAD
        table: &RawValue,
        key: &RawValue,
=======
        table: RawValue,
        key: RawValue,
>>>>>>> 51fdda0e
    ) -> Result<RawValue, RuntimeError> {
        let table = match table.as_table() {
            Some(x) => x,
            None => {
                return Err(RuntimeError {
                    kind: ErrorKind::TypeError,
                    msg: format!(
                        " attempt to index a {} value, key:{}",
                        table.type_of(),
                        key.print()
                    ),
                })
            }
        };
        let table = table.borrow();
        Ok(table.get(key))
    }
    pub(crate) fn table_rawset(
        &self,
        table: &RawValue,
        key: &RawValue,
        value: &RawValue,
    ) -> Result<(), RuntimeError> {
        let table = match table.as_table() {
            Some(x) => x,
            None => {
                return Err(RuntimeError {
                    kind: ErrorKind::TypeError,
                    msg: format!(
                        " attempt to index a {} value, key:{}, value:{}",
                        table.type_of(),
                        key.print(),
                        value.print()
                    ),
                })
            }
        };
        let mut table = table.borrow_mut();
        table.set(key.clone(), value.clone());
        Ok(())
    }
    pub(crate) fn table_get(
        &self,
<<<<<<< HEAD
        table: &RawValue,
        key: &RawValue,
    ) -> Result<RawValue, RuntimeError> {
        self.table_get_impl(table.clone(), key, 0)
=======
        table: RawValue,
        key: RawValue,
    ) -> Result<RawValue, RuntimeError> {
        self.table_get_impl(table, key, 0)
>>>>>>> 51fdda0e
    }
    pub(crate) fn table_get_impl(
        &self,
        mut table: RawValue,
        key: &RawValue,
        mut depth: u32,
    ) -> Result<RawValue, RuntimeError> {
        loop {
            if depth >= 32 {
                return Err(RuntimeError {
                    kind: ErrorKind::KeyError,
                    msg: format!("__index chain too long,possible loop",),
                });
            }
            let origin_table = table.clone();
            let (value, mt) = {
                let mt = self.get_metatable(&table);
                match table.as_table() {
                    Some(x) => {
                        let table = x.borrow();
                        (table.get(&key), mt)
                    }
                    None => {
                        if mt.is_nil() {
                            return Err(RuntimeError {
                                kind: ErrorKind::TypeError,
                                msg: format!(
                                    " attempt to index a {} value, key:{}",
                                    table.type_of(),
                                    key.print()
                                ),
                            });
                        } else {
                            (RawValue::Nil, mt)
                        }
                    }
                }
            };
            if !value.is_nil() || mt.is_nil() {
                return Ok(value);
            }

            table = self.table_get_impl(
                mt,
                &self.global_state.constants[ConstantsIndex::MtKeyIndex as usize].get(),
                depth + 1,
            )?;
            if table.as_callable().is_some() || table.as_closure().is_some() {
                let instance = self.instance.upgrade().unwrap();
                return instance.call(table, &[origin_table, key.clone()]);
            }
            if table.as_table().is_none() {
                return Ok(RawValue::Nil);
            }
            depth += 1;
        }
    }
    pub(crate) fn table_set(
        &self,
        table: &RawValue,
        key: &RawValue,
        value: &RawValue,
    ) -> Result<(), RuntimeError> {
        self.table_set_impl(table, key, value, 0)
    }
    pub(crate) fn table_set_impl(
        &self,
        table: &RawValue,
        key: &RawValue,
        value: &RawValue,
        depth: u32,
    ) -> Result<(), RuntimeError> {
        if let Some(table) = table.as_table() {
            let mut table = table.borrow_mut();
            if !table.get(key).is_nil() {
                table.set(key.clone(), value.clone());
                return Ok(());
            }
        }
        let mt = self.get_metatable(table);
        if !mt.is_nil() {
            let newindex = self.table_get_impl(
                mt,
                &self.global_state.constants[ConstantsIndex::MtKeyNewIndex as usize].get(),
                depth + 1,
            )?;
            if newindex.as_table().is_some() {
                return self.table_set_impl(&newindex, key, value, depth + 1);
            }
            if newindex.as_callable().is_some() || newindex.as_closure().is_some() {
                let instance = self.instance.upgrade().unwrap();
                instance.call(newindex, &[table.clone(), key.clone(), value.clone()])?;
                return Ok(());
            }
        }
        let table = match table.as_table() {
            Some(x) => x,
            None => {
                return Err(RuntimeError {
                    kind: ErrorKind::TypeError,
                    msg: format!(
                        " attempt to index a {} value, key:{}, value:{}",
                        table.type_of(),
                        key.print(),
                        value.print()
                    ),
                })
            }
        };
        let mut table = table.borrow_mut();
        table.set(key.clone(), value.clone());
        Ok(())
    }

    pub(crate) fn create_userdata<T: UserData + Traceable>(&self, userdata: T) -> RawValue {
        let p: Box<dyn UserData> = Box::new(userdata);
        let s = self.gc.allocate(p);
        RawValue::UserData(s)
    }

    pub(crate) fn create_string(&self, s: String) -> RawValue {
        let s = self.gc.allocate(Managed::new(s));
        RawValue::String(s)
    }
    pub(crate) fn create_table(&self, t: Table) -> RawValue {
        let t = self.gc.allocate(RefCell::new(t));
        RawValue::Table(t)
    }
    pub(crate) fn create_closure(&self, c: Closure) -> RawValue {
        let c = self.gc.allocate(c);
        RawValue::Closure(c)
    }
    pub(crate) fn concat(&self, a:& RawValue, b: &RawValue) -> Result<RawValue, RuntimeError> {
        match (a, b) {
            (RawValue::String(a), RawValue::String(b)) => {
                let mut a = a.data.clone();
                a.push_str(&b.data);
                Ok(self.create_string(a))
            }
            (RawValue::String(a), RawValue::Number(b)) => {
                let mut a = a.data.clone();
                a.push_str(&b.to_string());
                Ok(self.create_string(a))
            }
            _ => {
                let mt_a = self.get_metatable(&a);
                let mt_b = self.get_metatable(&b);
                if !mt_a.is_nil() {
                    let method = self.table_get(
                        &mt_a,
                        &self.global_state.constants[ConstantsIndex::MtKeyConcat as usize].get(),
                    )?;
                    let instance = self.instance.upgrade().unwrap();
                    return instance.call(method, &[a.clone(), b.clone()]);
                } else if !mt_b.is_nil() {
                    let method = self.table_get(
                        &mt_b,
                        &self.global_state.constants[ConstantsIndex::MtKeyConcat as usize].get(),
                    )?;
                    let instance = self.instance.upgrade().unwrap();
                    return instance.call(method, &[a.clone(), b.clone()]);
                } else {
                    Err(RuntimeError {
                        kind: ErrorKind::ArithmeticError,
                        msg: format!(
                            "attempt to perform concat {} and {}",
                            a.type_of(),
                            b.type_of()
                        ),
                    })
                }
            }
        }
    }
    pub(crate) fn add(&self, a: &RawValue, b: &RawValue) -> Result<RawValue, RuntimeError> {
        binary_op_impl!(self, +, a,b, MtKeyAdd)
    }
    pub(crate) fn sub(&self, a: &RawValue, b: &RawValue) -> Result<RawValue, RuntimeError> {
        binary_op_impl!(self, -, a,b, MtKeySub)
    }
    pub(crate) fn mul(&self, a: &RawValue, b: &RawValue) -> Result<RawValue, RuntimeError> {
        binary_op_impl!(self, *, a,b, MtKeyMul)
    }
    pub(crate) fn div(&self, a: &RawValue, b: &RawValue) -> Result<RawValue, RuntimeError> {
        binary_op_impl!(self,/, a,b, MtKeyDiv)
    }
    pub(crate) fn mod_(&self, a: &RawValue, b: &RawValue) -> Result<RawValue, RuntimeError> {
        binary_op_impl!(self,%, a,b,MtKeyMod)
    }
    pub(crate) fn pow(&self, a: &RawValue, b: &RawValue) -> Result<RawValue, RuntimeError> {
        binary_op_impl_closue!(
            self,
            |a: f64, b: f64| -> f64 { a.powf(b) },
            "^",
            a,
            b,
            MtKeyPow
        )
    }
    pub(crate) fn bitwise_and(&self, a: &RawValue, b: &RawValue) -> Result<RawValue, RuntimeError> {
        int_binary_op_impl!(&, a, b)
    }
    pub(crate) fn bitwise_or(&self, a: &RawValue, b: &RawValue) -> Result<RawValue, RuntimeError> {
        int_binary_op_impl!(|, a, b)
    }

    // pub(crate) fn cmp(&self, a: Value, b: Value) -> Result<Ordering, RuntimeError> {
    //     let res = match (a, b) {
    //         (Value::Nil, Value::Nil) => Ok(Ordering::Equal),
    //         (Value::Bool(a), Value::Bool(b)) => Ok(a.cmp(&b)),
    //         (Value::Number(a), Value::Number(b)) => Ok(a.cmp(&b)),
    //         (Value::String(a), Value::String(b)) => {
    //             let a = &(*a).data;
    //             let b = &(*b).data;
    //             Ok(a.cmp(b))
    //         }
    //         // (Value::Table(a), Value::Table(b))=>{
    //         //     if a == b {
    //         //         Ok(Ordering::Equal)
    //         //     }
    //         // }
    //         _ => Err(RuntimeError {
    //             kind: ErrorKind::ArithmeticError,
    //             msg: format!(
    //                 "attempt to perform compare {} with {}",
    //                 a.type_of(),
    //                 b.type_of()
    //             ),
    //         }),
    //     };
    //     #[cfg(debug_assertions)]
    //     {
    //         match res {
    //             Ok(ordering) => {
    //                 if ordering == Ordering::Equal {
    //                     debug_assert!(a == b);
    //                 } else {
    //                     debug_assert!(a != b);
    //                 }
    //             }
    //             _ => {}
    //         }
    //     }
    //     res
    // }

    pub(crate) fn lt(&self, a: &RawValue, b: &RawValue) -> Result<RawValue, RuntimeError> {
        match (a, b) {
            (RawValue::Number(a), RawValue::Number(b)) => Ok(RawValue::from_bool(a < b)),
            (RawValue::String(a), RawValue::String(b)) => {
                let a = &(*a).data;
                let b = &(*b).data;
                Ok(RawValue::from_bool(a < b))
            }
            _ => {
                let mt_a = self.get_metatable(&a);
                let mt_b = self.get_metatable(&b);
                macro_rules! error {
                    () => {
                        Err(RuntimeError {
                            kind: ErrorKind::ArithmeticError,
                            msg: format!(
                                "attempt to perform compare {} with {}",
                                a.type_of(),
                                b.type_of()
                            ),
                        })
                    };
                }
                if !mt_a.is_nil() {
                    let method = self.table_get(
                        &mt_a,
                        &self.global_state.constants[ConstantsIndex::MtKeyLt as usize].get(),
                    )?;
                    if method.is_nil() {
                        return error!();
                    }
                    let instance = self.instance.upgrade().unwrap();
                    return instance.call(method, &[a.clone(), b.clone()]);
                } else if !mt_b.is_nil() {
                    let method = self.table_get(
                        &mt_b,
                        &self.global_state.constants[ConstantsIndex::MtKeyLt as usize].get(),
                    )?;
                    if method.is_nil() {
                        return error!();
                    }
                    let instance = self.instance.upgrade().unwrap();
                    return instance.call(method, &[a.clone(), b.clone()]);
                } else {
                    Err(RuntimeError {
                        kind: ErrorKind::ArithmeticError,
                        msg: format!(
                            "attempt to perform compare {} with {}",
                            a.type_of(),
                            b.type_of()
                        ),
                    })
                }
            }
        }
    }
    pub(crate) fn le(&self, a: &RawValue, b: &RawValue) -> Result<RawValue, RuntimeError> {
        match (a, b) {
            (RawValue::Number(a), RawValue::Number(b)) => Ok(RawValue::from_bool(a <= b)),
            (RawValue::String(a), RawValue::String(b)) => {
                let a = &(*a).data;
                let b = &(*b).data;
                Ok(RawValue::from_bool(a <= b))
            }
            _ => {
                macro_rules! error {
                    () => {
                        Err(RuntimeError {
                            kind: ErrorKind::ArithmeticError,
                            msg: format!(
                                "attempt to perform compare {} with {}",
                                a.type_of(),
                                b.type_of()
                            ),
                        })
                    };
                }
                let mt_a = self.get_metatable(&a);
                let mt_b = self.get_metatable(&b);
                if !mt_a.is_nil() {
                    let method = self.table_get(
                        &mt_a,
                        &self.global_state.constants[ConstantsIndex::MtKeyLe as usize].get(),
                    )?;
                    if method.is_nil() {
                        return error!();
                    }
                    let instance = self.instance.upgrade().unwrap();
                    return instance.call(method, &[a.clone(), b.clone()]);
                } else if !mt_b.is_nil() {
                    let method = self.table_get(
                        &mt_b,
                        &self.global_state.constants[ConstantsIndex::MtKeyLe as usize].get(),
                    )?;
                    if method.is_nil() {
                        return error!();
                    }
                    let instance = self.instance.upgrade().unwrap();
                    return instance.call(method, &[a.clone(), b.clone()]);
                } else {
                    Err(RuntimeError {
                        kind: ErrorKind::ArithmeticError,
                        msg: format!(
                            "attempt to perform compare {} with {}",
                            a.type_of(),
                            b.type_of()
                        ),
                    })
                }
            }
        }
    }
    pub(crate) fn gt(&self, a: &RawValue, b: &RawValue) -> Result<RawValue, RuntimeError> {
        self.lt(b, a)
    }
    pub(crate) fn ge(&self, a: &RawValue, b: &RawValue) -> Result<RawValue, RuntimeError> {
        self.le(b, a)
    }
    pub(crate) fn eq(&self, a: &RawValue, b: &RawValue) -> Result<RawValue, RuntimeError> {
        match (a, b) {
            (RawValue::Nil, RawValue::Nil) => Ok(RawValue::from_bool(true)),
            (RawValue::Bool(a), RawValue::Bool(b)) => Ok(RawValue::from_bool(a == b)),
            (RawValue::Number(a), RawValue::Number(b)) => Ok(RawValue::from_bool(a == b)),
            (RawValue::String(a), RawValue::String(b)) => {
                let a = &(*a).data;
                let b = &(*b).data;
                Ok(RawValue::from_bool(a == b))
            }
            (RawValue::Closure(a), RawValue::Closure(b)) => Ok(RawValue::from_bool(a == b)),
            (RawValue::Callable(a), RawValue::Callable(b)) => Ok(RawValue::from_bool(a == b)),
            (RawValue::Table(a), RawValue::Table(b)) if a == b => Ok(RawValue::from_bool(true)),
            _ => {
                let mt_a = self.get_metatable(&a);
                let mt_b = self.get_metatable(&b);
                macro_rules! error {
                    () => {
                        Ok(RawValue::from_bool(false))
                    };
                }
                if !mt_a.is_nil() {
                    let method = self.table_get(
                        &mt_a,
                        &self.global_state.constants[ConstantsIndex::MtKeyEq as usize].get(),
                    )?;
                    if method.is_nil() {
                        return error!();
                    }
                    let instance = self.instance.upgrade().unwrap();
                    return instance.call(method, &[a.clone(), b.clone()]);
                } else if !mt_b.is_nil() {
                    let method = self.table_get(
                        &mt_b,
                        &self.global_state.constants[ConstantsIndex::MtKeyEq as usize].get(),
                    )?;
                    if method.is_nil() {
                        return error!();
                    }
                    let instance = self.instance.upgrade().unwrap();
                    return instance.call(method, &[a.clone(), b.clone()]);
                } else {
                    Ok(RawValue::from_bool(false))
                }
            }
        }
    }
    pub(crate) fn ne(&self, a: &RawValue, b: &RawValue) -> Result<RawValue, RuntimeError> {
        Ok(RawValue::from_bool(!self.eq(a, b)?.to_bool()))
    }
    pub(crate) fn idiv(&self, a: &RawValue, b:& RawValue) -> Result<RawValue, RuntimeError> {
        if let (Some(a), Some(b)) = (a.number(), b.number()) {
            if b == 0.0 {
                return Err(RuntimeError {
                    kind: ErrorKind::ArithmeticError,
                    msg: "attempt to divide by zero".into(),
                });
            }
            Ok(RawValue::from_number((a / b).floor()))
        } else {
            macro_rules! error {
                () => {
                    Err(RuntimeError {
                        kind: ErrorKind::ArithmeticError,
                        msg: format!(
                            "attempt to perform arithmetic operation '//' between {} and {}",
                            a.type_of(),
                            b.type_of()
                        ),
                    })
                };
            }
            let mt_a = self.get_metatable(&a);
            let mt_b = self.get_metatable(&b);
            if !mt_a.is_nil() {
                let method = self.table_get(
                    &mt_a,
                    &self.global_state.constants[ConstantsIndex::MtKeyIDiv as usize].get(),
                )?;
                if method.is_nil() {
                    return error!();
                }
                let instance = self.instance.upgrade().unwrap();
                return instance.call(method, &[a.clone(), b.clone()]);
            } else if !mt_b.is_nil() {
                let method = self.table_get(
                    &mt_b,
                    &self.global_state.constants[ConstantsIndex::MtKeyIDiv as usize].get(),
                )?;
                if method.is_nil() {
                    return error!();
                }
                let instance = self.instance.upgrade().unwrap();
                return instance.call(method, &[a.clone(), b.clone()]);
            } else {
                error!()
            }
        }
    }
    pub(crate) fn len(&self, a: RawValue) -> Result<RawValue, RuntimeError> {
        match a {
            // Value::Nil => todo!(),
            // Value::Bool(_) => todo!(),
            // Value::Number(_) => todo!(),
            RawValue::String(x) => Ok(RawValue::from_number((*x).data.len() as f64)),
            // Value::Closure(_) => todo!(),
            // Value::Callable(_) => todo!(),
            RawValue::Tuple(x) => Ok(RawValue::from_number((*x).values.borrow().len() as f64)),
            _ => {
                let mt = self.get_metatable(&a);
                if mt.is_nil() {
                    match a {
                        RawValue::Table(x) => {
                            Ok(RawValue::from_number((*x).borrow_mut().len() as f64))
                        }
                        _ => Err(RuntimeError {
                            kind: ErrorKind::ArithmeticError,
                            msg: format!(" attempt to get length of a {} value", a.type_of(),),
                        }),
                    }
                } else {
                    let method = self.table_get(
                        &mt,
                        &self.global_state.constants[ConstantsIndex::MtKeyLen as usize].get(),
                    )?;
                    if method.is_nil() {
                        Err(RuntimeError {
                            kind: ErrorKind::ArithmeticError,
                            msg: format!(" attempt to get length of a {} value", a.type_of(),),
                        })
                    } else {
                        let instance = self.instance.upgrade().unwrap();
                        return instance.call(method, &[a]);
                    }
                }
            }
        }
    }
    pub(crate) fn not(&self, a: RawValue) -> Result<RawValue, RuntimeError> {
        Ok(RawValue::from_bool(!a.to_bool()))
    }
    pub(crate) fn bitwise_not(&self, a: RawValue) -> Result<RawValue, RuntimeError> {
        match a {
            // Value::Nil => todo!(),
            // Value::Bool(_) => todo!(),
            RawValue::Number(_) => {
                let i = a.as_i64();
                if let Some(i) = i {
                    Ok(RawValue::from_number((!i) as f64))
                } else {
                    Err(RuntimeError {
                        kind: ErrorKind::ArithmeticError,
                        msg: "number has no integer representation".into(),
                    })
                }
            }
            _ => Err(RuntimeError {
                kind: ErrorKind::ArithmeticError,
                msg: format!(" attempt to get length of a {} value", a.type_of(),),
            }),
        }
    }
    pub(crate) fn neg(&self, a: RawValue) -> Result<RawValue, RuntimeError> {
        match a {
            // Value::Nil => todo!(),
            // Value::Bool(_) => todo!(),
            RawValue::Number(x) => Ok(RawValue::from_number(*-x)),
            _ => {
                macro_rules! error {
                    () => {
                        Err(RuntimeError {
                            kind: ErrorKind::ArithmeticError,
                            msg: format!(
                                " attempt to perform unary '-' on a {} value",
                                a.type_of(),
                            ),
                        })
                    };
                }
                let mt = self.get_metatable(&a);
                if mt.is_nil() {
                    return error!();
                }
                let method = self.table_get(
                    &mt,
                    &self.global_state.constants[ConstantsIndex::MtKeyNeg as usize].get(),
                )?;
                if method.is_nil() {
                    return error!();
                } else {
                    let instance = self.instance.upgrade().unwrap();
                    return instance.call(method, &[a]);
                }
            }
        }
    }
    pub(crate) fn get_metatable(&self, a: &RawValue) -> RawValue {
        self.global_state.get_metatable(a)
    }
}

impl<'b> BaseApi for CallContext<'b> {
    fn create_number<'a>(&'a self, x: f64) -> Value<'a> {
        Value::new(RawValue::from_number(x))
    }

    fn create_bool<'a>(&self, x: bool) -> Value<'a> {
        Value::new(RawValue::from_bool(x))
    }

    fn create_userdata<'a, T: UserData + Traceable>(&self, userdata: T) -> Value<'a> {
        Value::new(self.state.create_userdata(userdata))
    }

    fn create_string<'a>(&self, s: String) -> Value<'a> {
        Value::new(self.state.create_string(s))
    }

    fn upgrade<'a>(&'a self, v: Value<'_>) -> crate::runtime::GcValue {
        let instance = self.state.instance.upgrade().unwrap();
        instance.upgrade(v)
    }

    fn create_closure<'a>(&self, closure: Box<dyn crate::closure::Callable>) -> Value<'a> {
        Value::new(RawValue::Callable(self.state.gc.allocate(closure)))
    }

    fn create_table<'a>(&self) -> Value<'a> {
        Value::new(self.state.create_table(Table::new()))
    }

    fn set_metatable<'a>(&self, v: Value<'a>, mt: Value<'a>) {
        self.state.global_state.set_metatable(&v.value, &mt.value)
    }

    fn get_metatable<'a>(&self, v: Value<'a>) -> Value<'a> {
        Value::new(self.state.global_state.get_metatable(&v.value))
    }

    fn table_rawset<'a>(
        &'a self,
        table: Value<'a>,
        key: Value<'a>,
        value: Value<'a>,
    ) -> Result<(), RuntimeError> {
        self.instance.table_rawset(table, key, value)
    }

    fn table_rawget<'a>(
        &'a self,
        table: Value<'a>,
        key: Value<'a>,
    ) -> Result<Value<'a>, RuntimeError> {
        self.instance.table_rawget(table, key)
    }

    fn get_global_env<'a>(&self) -> Value<'a> {
        self.instance.get_global_env()
    }
}

impl<'b> StateApi for CallContext<'b> {
    fn table_set<'a>(
        &'a self,
        table: Value<'a>,
        key: Value<'a>,
        value: Value<'a>,
    ) -> Result<(), RuntimeError> {
        self.state.table_set(&table.value, &key.value, &value.value)
    }

    fn table_get<'a>(
        &'a self,
        table: Value<'a>,
        key: Value<'a>,
    ) -> Result<Value<'a>, RuntimeError> {
        Ok(Value::new(self.state.table_get(&table.value, &key.value)?))
    }
}
impl<'b> CallApi for CallContext<'b> {
    fn arg_count(&self) -> usize {
        self.frame.n_args
    }

    fn arg_or_nil<'a>(&'a self, i: usize) -> Value<'a> {
        if i < self.frame.n_args {
            Value::new(self.frame.locals[i].clone())
            // Some(self.eval_stack.borrow()[frame.frame_bottom + i])
        } else {
            Value::new(RawValue::nil())
        }
    }

    fn arg<'a>(&'a self, i: usize) -> Result<Value<'a>, RuntimeError> {
        if i < self.frame.n_args {
            Ok(Value::new(self.frame.locals[i].clone()))
            // Some(self.eval_stack.borrow()[frame.frame_bottom + i])
        } else {
            Err(RuntimeError {
                kind: ErrorKind::ArgumentArityError,
                msg: format!("arg {} is not supplied", i,),
            })
        }
    }

    fn ret<'a>(&'a self, i: usize, value: Value<'a>) {
        let mut ret_values = self.ret_values.borrow_mut();
        if i >= ret_values.len() {
            ret_values.resize(i + 1, RawValue::nil());
        }
        ret_values[i] = value.value;
    }

    fn call<'a>(&self, closure: Value<'a>, args: &[Value<'a>]) -> Result<Value<'a>, RuntimeError> {
<<<<<<< HEAD
        let args: Vec<_> = args.iter().map(|x| x.value.clone()).collect();
=======
        let args: Vec<_> = args.iter().map(|x| x.value).collect();
>>>>>>> 51fdda0e
        Ok(Value::new(self.instance.call(closure.value, &args)?))
    }
}<|MERGE_RESOLUTION|>--- conflicted
+++ resolved
@@ -18,12 +18,8 @@
 
 pub const MAX_LOCALS: usize = 256;
 pub(crate) struct Frame {
-<<<<<<< HEAD
-    pub(crate) locals: SmallVec<[RawValue; MAX_LOCALS]>,
-=======
     // pub(crate) locals: [RawValue; MAX_LOCALS],
     pub(crate) locals: SmallVec<[RawValue; 32]>,
->>>>>>> 51fdda0e
     // pub(crate) frame_bottom: usize, //stack[frame_buttom..frame_buttom_n_args]
     pub(crate) closure: Option<Gc<Closure>>,
     pub(crate) ip: usize,
@@ -39,15 +35,9 @@
     }
     pub(crate) fn new(n_args: usize, closure: Option<Gc<Closure>>) -> Self {
         Self {
-<<<<<<< HEAD
-            locals: smallvec![RawValue::default(); MAX_LOCALS],
+            locals: smallvec![RawValue::default();16.max(n_args)], //[RawValue::default(); MAX_LOCALS],
             closure:closure.clone(),
-            ip: Self::get_ip(closure.clone()),
-=======
-            locals: smallvec![RawValue::default();16.max(n_args)], //[RawValue::default(); MAX_LOCALS],
-            closure,
             ip: Self::get_ip(closure),
->>>>>>> 51fdda0e
             n_args,
             has_closed: false,
         }
@@ -230,13 +220,8 @@
     // }
     pub(crate) fn table_rawget(
         &self,
-<<<<<<< HEAD
         table: &RawValue,
         key: &RawValue,
-=======
-        table: RawValue,
-        key: RawValue,
->>>>>>> 51fdda0e
     ) -> Result<RawValue, RuntimeError> {
         let table = match table.as_table() {
             Some(x) => x,
@@ -280,17 +265,10 @@
     }
     pub(crate) fn table_get(
         &self,
-<<<<<<< HEAD
         table: &RawValue,
         key: &RawValue,
     ) -> Result<RawValue, RuntimeError> {
         self.table_get_impl(table.clone(), key, 0)
-=======
-        table: RawValue,
-        key: RawValue,
-    ) -> Result<RawValue, RuntimeError> {
-        self.table_get_impl(table, key, 0)
->>>>>>> 51fdda0e
     }
     pub(crate) fn table_get_impl(
         &self,
@@ -423,7 +401,7 @@
         let c = self.gc.allocate(c);
         RawValue::Closure(c)
     }
-    pub(crate) fn concat(&self, a:& RawValue, b: &RawValue) -> Result<RawValue, RuntimeError> {
+    pub(crate) fn concat(&self, a: &RawValue, b: &RawValue) -> Result<RawValue, RuntimeError> {
         match (a, b) {
             (RawValue::String(a), RawValue::String(b)) => {
                 let mut a = a.data.clone();
@@ -705,7 +683,7 @@
     pub(crate) fn ne(&self, a: &RawValue, b: &RawValue) -> Result<RawValue, RuntimeError> {
         Ok(RawValue::from_bool(!self.eq(a, b)?.to_bool()))
     }
-    pub(crate) fn idiv(&self, a: &RawValue, b:& RawValue) -> Result<RawValue, RuntimeError> {
+    pub(crate) fn idiv(&self, a: &RawValue, b: &RawValue) -> Result<RawValue, RuntimeError> {
         if let (Some(a), Some(b)) = (a.number(), b.number()) {
             if b == 0.0 {
                 return Err(RuntimeError {
@@ -969,11 +947,7 @@
     }
 
     fn call<'a>(&self, closure: Value<'a>, args: &[Value<'a>]) -> Result<Value<'a>, RuntimeError> {
-<<<<<<< HEAD
         let args: Vec<_> = args.iter().map(|x| x.value.clone()).collect();
-=======
-        let args: Vec<_> = args.iter().map(|x| x.value).collect();
->>>>>>> 51fdda0e
         Ok(Value::new(self.instance.call(closure.value, &args)?))
     }
 }