--- conflicted
+++ resolved
@@ -8,11 +8,7 @@
     state::{CallContext, Frame, State},
     table::Table,
     value::{Managed, ManagedCell, RawValue, Tuple, TupleFlag},
-<<<<<<< HEAD
     CloneCell, Stack,
-=======
-    Stack,
->>>>>>> 51fdda0e
 };
 use smallvec::{smallvec, SmallVec};
 use std::{
@@ -466,7 +462,6 @@
                     _ => panic!("unreachable, instruction is {:#?}", instruction),
                 },
                 ByteCode::Op3U8(op, operands) => match op {
-<<<<<<< HEAD
                     // OpCode::Unpack => {
                     //     let cnt = u32_from_3xu8(operands) as usize;
                     //     let v = eval_stack.pop().unwrap();
@@ -503,8 +498,6 @@
                     //         metatable: CloneCell::new(RawValue::nil()),
                     //     })));
                     // }
-=======
->>>>>>> 51fdda0e
                     OpCode::Return => {
                         assert!(n_expected_rets > 0);
                         let n_ret = operands[0];
@@ -565,11 +558,7 @@
                             eval_stack.push(RawValue::Tuple(self.gc.allocate(Tuple {
                                 values: RefCell::new(tv),
                                 flag: TupleFlag::VarArgs,
-<<<<<<< HEAD
                                 metatable: CloneCell::new(RawValue::nil()),
-=======
-                                metatable: Cell::new(RawValue::nil()),
->>>>>>> 51fdda0e
                             })));
                         }
                         break;
