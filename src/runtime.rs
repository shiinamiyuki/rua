--- conflicted
+++ resolved
@@ -811,8 +811,8 @@
             let ipairs_iter: Box<dyn Callable> = Box::new(NativeFunction::new(|ctx| {
                 let a = ctx.arg(0)?;
                 let i = ctx.arg(1)?;
-                let i = Value::new(ctx.state.add(i.value, RawValue::from_number(1.0))?);
-                let v = ctx.table_get(a, i)?;
+                let i = Value::new(ctx.state.add(&i.value, &RawValue::from_number(1.0))?);
+                let v = ctx.table_get(a, i.clone())?;
                 if v.to_bool() {
                     ctx.ret(0, i);
                     ctx.ret(1, v);
@@ -823,7 +823,7 @@
             let ipairs_iter = pself.upgrade().unwrap().upgrade(Value::new(ipairs_iter));
             self.add_function("ipairs".into(), move |ctx| {
                 let it = ipairs_iter.borrow();
-                ctx.ret(0, *it);
+                ctx.ret(0, (*it).clone());
                 ctx.ret(1, ctx.arg(0)?);
                 ctx.ret(2, Value::from(0));
                 Ok(())
@@ -1279,13 +1279,9 @@
                 "Runtime dropped before instances"
             );
         }
-<<<<<<< HEAD
         // println!(
         //     "total alloc {}",
         //     self.inner.borrow().gc.inner.borrow().alloc_count
         // );
-=======
-        // println!("total alloc {}",self.inner.borrow().gc.inner.borrow().alloc_count);
->>>>>>> 51fdda0e
     }
 }